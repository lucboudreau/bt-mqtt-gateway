import paho.mqtt.client as mqtt


class MqttClient:

  def __init__(self, config):
    self._config = config
    self._mqttc = mqtt.Client(client_id=self.client_id, clean_session=False)

    if self.username and self.password:
      self.mqttc.username_pw_set(self.username, self.password)

    self.mqttc.connect(self.hostname, port=self.port)
    self.mqttc.loop_start()

  def publish(self, messages):
    if not messages:
      return

    for m in messages:
      topic = "{}/{}".format(self.topic_prefix, m.topic) if self.topic_prefix else m.topic
      self.mqttc.publish(topic, m.payload)

  @property
  def client_id(self):
    return self._config['client_id'] if 'client_id' in self._config else 'bt-mqtt-gateway'

  @property
  def hostname(self):
    return self._config['host']

  @property
  def port(self):
    return self._config['port'] if 'port' in self._config else 1883

  @property
  def username(self):
    return self._config['username'] if 'username' in self._config else None

  @property
  def password(self):
    return self._config['password'] if 'password' in self._config else None

  @property
  def topic_prefix(self):
    return self._config['topic_prefix'] if 'topic_prefix' in self._config else None

  @property
  def mqttc(self):
    return self._mqttc

  def callbacks_subscription(self, callbacks):
    for topic, callback in callbacks:
<<<<<<< HEAD
      if self.topic_prefix is not None:
        topic = "{}/{}".format(self.topic_prefix, topic)
=======
      topic = "{}/{}".format(self.topic_prefix, topic) if self.topic_prefix else topic
>>>>>>> 1dad41cb
      self.mqttc.message_callback_add(topic, callback)
      self.mqttc.subscribe(topic)


class MqttMessage:
  def __init__(self, topic=None, payload=None):
    self._topic = topic
    self._payload = payload

  @property
  def topic(self):
    return self._topic

  @topic.setter
  def topic(self, new_topic):
    self._topic = new_topic

  @property
  def payload(self):
    return self._payload

  @property
  def as_dict(self):
    return {
      'topic': self.topic,
      'payload': self.payload
    }

  def __repr__(self):
    return self.as_dict.__str__()

  def __str__(self):
    return self.__repr__()<|MERGE_RESOLUTION|>--- conflicted
+++ resolved
@@ -51,12 +51,7 @@
 
   def callbacks_subscription(self, callbacks):
     for topic, callback in callbacks:
-<<<<<<< HEAD
-      if self.topic_prefix is not None:
-        topic = "{}/{}".format(self.topic_prefix, topic)
-=======
       topic = "{}/{}".format(self.topic_prefix, topic) if self.topic_prefix else topic
->>>>>>> 1dad41cb
       self.mqttc.message_callback_add(topic, callback)
       self.mqttc.subscribe(topic)
 
